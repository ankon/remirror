const { join, relative } = require('path');
const {
  getAllDependencies,
  getDependencyPackageMap,
  formatFiles,
  baseDir,
  getRelativePathFromJson,
  mangleScopedPackageName,
} = require('./helpers');
const writeJSON = require('write-json-file');

const AUTO_GENERATED_FLAG = {
  __AUTO_GENERATED__: 'To update run: `yarn generate:json`',
};

const EXCLUDE_PROD = [
  'lib',
  '**/*.test.{ts,tsx}',
  '**/*.stories.{ts,tsx}',
  '**/*.spec.{ts,tsx}',
  '**/__mocks__/**',
  '**/__tests__/**',
  '**/__stories__/**',
];

const configs = {
  sizeLimit: '.size-limit.json',
  tsconfig: 'support/tsconfig.paths.json',
  eslint: 'support/eslint-imports.json',
  storybook: 'support/storybook/modules.json',
  base: 'support/tsconfig.base.json',
};

const filesToPrettify = [];

const generateSizeLimitConfig = async () => {
  const packages = await getAllDependencies();
  const sizes = packages
    .filter((pkg) => pkg.module && pkg.meta && pkg.meta.sizeLimit)
    .map((json) => ({
      name: json.name,
      path: join(getRelativePathFromJson(json), json.module),
      limit: json.meta.sizeLimit,
      ignore: Object.keys(json.peerDependencies || {}),
      running: false,
    }));
  const path = baseDir(configs.sizeLimit);

  await writeJSON(path, sizes);
  filesToPrettify.push(path);
};

const generateTSConfig = async () => {
  const packages = await getAllDependencies();
  const tsPaths = packages
    .filter((pkg) => pkg.types)
    .reduce((acc, json) => {
      const packagePath = getRelativePathFromJson(json);
      return {
        ...acc,
        [json.name]: [`${packagePath}/src/index.ts`],
        [`${json.name}/lib/*`]: [`${packagePath}/src/*`],
      };
    }, {});
  const path = baseDir(configs.tsconfig);

  await writeJSON(path, {
    ...AUTO_GENERATED_FLAG,
    compilerOptions: {
      baseUrl: '../',
      paths: { ...tsPaths },
    },
  });
  filesToPrettify.push(path);
};

const generateStorybookResolverConfig = async () => {
  const packages = await getAllDependencies();
  const modules = packages
    .filter((pkg) => !pkg.private && pkg.module)
    .reduce((acc, json) => {
      const packagePath = getRelativePathFromJson(json);
      const name = json.name.includes('@remirror') ? json.name : `${json.name}`;
      return {
        ...acc,
        [`${name}/lib`]: [`../../${packagePath}/src`],
        [`${name}`]: [`../../${packagePath}/src`],
      };
    }, {});
  const path = baseDir(configs.storybook);

  await writeJSON(path, { ...AUTO_GENERATED_FLAG, modules });
  filesToPrettify.push(path);
};

const API_EXTRACTOR_FILENAME = 'api-extractor.json';
const API_EXTRACTOR_CONFIG = {
  $schema:
    'https://developer.microsoft.com/json-schemas/api-extractor/v7/api-extractor.schema.json',
  extends: join('../../support', API_EXTRACTOR_FILENAME),
  mainEntryPointFilePath: './lib/index.d.ts',
};

const TSCONFIG_PROD_FILENAME = 'tsconfig.prod.json';
const TSCONFIG_PROD = {
  ...AUTO_GENERATED_FLAG,
  extends: '',
  compilerOptions: {
    outDir: 'lib',
    baseUrl: 'src',
    paths: {},
  },
  exclude: EXCLUDE_PROD,
};

const generateApiExtractorConfigs = async () => {
  const packages = await getAllDependencies();

  const paths = packages
    .filter((pkg) => !pkg.private && pkg.types && !(pkg.meta && pkg.meta.skipApi))
    .map((json) => ({
      path: getRelativePathFromJson(json),
      name: mangleScopedPackageName(json.name),
    }));

  const fn = async ({ path, name }) => {
    const apiExtractorConfig = {
      ...API_EXTRACTOR_CONFIG,
      apiReport: {
        enabled: true,
        reportFolder: '../../support/api/',
        reportFileName: `${name}.api.md`,
        reportTempFolder: './temp/',
      },
      docModel: {
        enabled: true,
        apiJsonFilePath: './temp/<unscopedPackageName>.api.json',
      },
    };
    const apiExtractorPath = baseDir(path, API_EXTRACTOR_FILENAME);

    await writeJSON(apiExtractorPath, apiExtractorConfig);

    filesToPrettify.push(apiExtractorPath);
  };

  await Promise.all(paths.map(fn));
};

const MAIN_TSCONFIG_PROD_PATH = baseDir(TSCONFIG_PROD_FILENAME);

const generateMainTsConfig = async () => {
  const packages = await getAllDependencies();

  const config = packages
    .filter((pkg) => pkg.types && !pkg.private)
    .map((json) => ({
      path: join(getRelativePathFromJson(json), TSCONFIG_PROD_FILENAME),
    }))
    .reduce((acc, path) => ({ ...acc, references: [...acc.references, path] }), {
      ...AUTO_GENERATED_FLAG,
      files: [],
      references: [],
      exclude: EXCLUDE_PROD,
    });

  filesToPrettify.push(MAIN_TSCONFIG_PROD_PATH);
  await writeJSON(MAIN_TSCONFIG_PROD_PATH, config);
};

const generatePackageTsConfigs = async () => {
  const [packages, dependencies] = await Promise.all([
    getAllDependencies(),
    getDependencyPackageMap(),
  ]);

<<<<<<< HEAD
  const fn = async json => {
    json.dependencies = json.dependencies || {};
=======
  const fn = async (json) => {
>>>>>>> 61576805
    const references = Object.keys(json.dependencies)
      .filter((dependency) => !!dependencies[dependency])
      .map((dependency) => {
        const path = join(
          relative(json.location, dependencies[dependency]),
          TSCONFIG_PROD_FILENAME,
        );
        return {
          path,
        };
      });

    const tsConfigProdPath = join(json.location, TSCONFIG_PROD_FILENAME);
    const options = json.types
      ? {
          composite: true,
          emitDeclarationOnly: true,
          isolatedModules: true,
          declaration: true,
          declarationMap: true,
          rootDir: 'src',
        }
      : { noEmit: true, declaration: false };
    const tsConfigProd = {
      ...TSCONFIG_PROD,
      extends: relative(json.location, baseDir(configs.base)),
      compilerOptions: {
        ...TSCONFIG_PROD.compilerOptions,
        ...options,
      },
      references,
    };

    await writeJSON(tsConfigProdPath, tsConfigProd);

    filesToPrettify.push(tsConfigProdPath);
  };

  await Promise.all(packages.map(fn));
};

const run = async () => {
  await Promise.all([
    generateSizeLimitConfig(),
    generateTSConfig(),
    generateStorybookResolverConfig(),
    generateApiExtractorConfigs(),
    generateMainTsConfig(),
    generatePackageTsConfigs(),
  ]);

  await formatFiles(filesToPrettify.join(' '), true);
};

run();<|MERGE_RESOLUTION|>--- conflicted
+++ resolved
@@ -174,13 +174,8 @@
     getDependencyPackageMap(),
   ]);
 
-<<<<<<< HEAD
-  const fn = async json => {
-    json.dependencies = json.dependencies || {};
-=======
   const fn = async (json) => {
->>>>>>> 61576805
-    const references = Object.keys(json.dependencies)
+    const references = Object.keys(json.dependencies ?? {})
       .filter((dependency) => !!dependencies[dependency])
       .map((dependency) => {
         const path = join(
