{
  "name": "@remirror/test-fixtures",
  "version": "0.0.4",
  "private": true,
  "description": "Test fixtures for remirror unit tests",
  "sideEffects": false,
  "main": "lib/index.js",
  "types": "lib/index.d.ts",
  "files": [
    "lib",
    "src"
  ],
  "dependencies": {
    "@babel/runtime": "^7",
    "@remirror/core": "^0.11.0",
<<<<<<< HEAD
    "@remirror/core-extensions": "^0.11.0",
=======
    "@remirror/core-extensions": "^0.13.1",
    "@remirror/react-portals": "^0.7.3",
>>>>>>> c34f86e0
    "@remirror/ui": "^0.7.6",
    "@types/prosemirror-view": "^1.11.2",
    "min-document": "^2.19.0",
    "prosemirror-view": "^1.14.6"
  },
  "peerDependencies": {
    "@emotion/core": "^10",
    "@types/react": "^16.8.0",
    "@types/react-dom": "^16.8.0"
  }
}<|MERGE_RESOLUTION|>--- conflicted
+++ resolved
@@ -13,12 +13,7 @@
   "dependencies": {
     "@babel/runtime": "^7",
     "@remirror/core": "^0.11.0",
-<<<<<<< HEAD
-    "@remirror/core-extensions": "^0.11.0",
-=======
-    "@remirror/core-extensions": "^0.13.1",
     "@remirror/react-portals": "^0.7.3",
->>>>>>> c34f86e0
     "@remirror/ui": "^0.7.6",
     "@types/prosemirror-view": "^1.11.2",
     "min-document": "^2.19.0",
