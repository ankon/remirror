// Refractor languages
import { TextSelection } from 'prosemirror-state';
import { Decoration } from 'prosemirror-view';
import refractor, { RefractorNode, RefractorSyntax } from 'refractor/core';
import clike from 'refractor/lang/clike';
import css from 'refractor/lang/css';
import js from 'refractor/lang/javascript';
import markup from 'refractor/lang/markup';

import {
  bool,
  EditorState,
  findParentNodeOfType,
  flattenArray,
  FromToParameter,
  isEqual,
  isObject,
  isString,
  NodeType,
  NodeTypeParameter,
  NodeWithPosition,
  object,
  PosParameter,
  ProsemirrorAttributes,
  ProsemirrorCommandFunction,
  ProsemirrorNodeParameter,
  TextParameter,
  uniqueArray,
} from '@remirror/core';

import {
  CodeBlockAttributes,
  CodeBlockExtensionSettings,
  FormattedContent,
} from './code-block-types';

interface ParsedRefractorNode extends TextParameter {
  /**
   * The classes that will wrap the node
   */
  classes: string[];
}

interface PositionedRefractorNode extends FromToParameter, ParsedRefractorNode {}

/**
 * Maps the refractor nodes into text and classes which will be used to create our decoration.
 */
function parseRefractorNodes(
  refractorNodes: RefractorNode[],
  className: string[] = [],
): ParsedRefractorNode[][] {
  return refractorNodes.map((node) => {
    const classes = [
      ...className,
      ...(node.type === 'element' && node.properties.className ? node.properties.className : []),
    ];

    if (node.type === 'element') {
      return parseRefractorNodes(node.children, classes) as any;
    }

    return {
      text: node.value,
      classes,
    };
  });
}

interface CreateDecorationsParameter extends Pick<CodeBlockExtensionSettings, 'defaultLanguage'> {
  /**
   * The list of codeBlocks and their positions which we would like to update.
   */
  blocks: NodeWithPosition[];

  /**
   * When a delete happens within the last valid decoration in a block it causes the editor to jump. This skipLast
   * should be set to true immediately after a delete which then allows for createDecorations to skip updating the decoration
   * for the last refactor node, and hence preventing the jumpy bug.
   */
  skipLast: boolean;
}

/**
 * Retrieves positioned refractor nodes from the positionedNode
 *
 * @param nodeWithPosition - a node and position
 * @returns the positioned refractor nodes which are text, classes and a FromTo interface
 */
const getPositionedRefractorNodes = ({ node, pos }: NodeWithPosition) => {
  let startPos = pos + 1;
  const refractorNodes = refractor.highlight(
    node.textContent || '',
    node.attrs.language || 'markup',
  );
  function mapper(refractorNode: ParsedRefractorNode): PositionedRefractorNode {
    const from = startPos;
    const to = from + refractorNode.text.length;
    startPos = to;
    return {
      ...refractorNode,
      from,
      to,
    };
  }

  const parsedRefractorNodes = parseRefractorNodes(refractorNodes);

  return flattenArray<ParsedRefractorNode>(parsedRefractorNodes).map(mapper);
};

/**
 * Creates a decoration set for the provided blocks
 */
export const createDecorations = ({ blocks, skipLast }: CreateDecorationsParameter) => {
  const decorations: Decoration[] = [];

  blocks.forEach((block) => {
    const positionedRefractorNodes = getPositionedRefractorNodes(block);
    const lastBlockLength = skipLast
      ? positionedRefractorNodes.length - 1
      : positionedRefractorNodes.length;
    for (let ii = 0; ii < lastBlockLength; ii++) {
      const positionedRefractorNode = positionedRefractorNodes[ii];
      const decoration = Decoration.inline(
        positionedRefractorNode.from,
        positionedRefractorNode.to,
        {
          class: positionedRefractorNode.classes.join(' '),
        },
      );
      decorations.push(decoration);
    }
  });

  return decorations;
};

interface PosWithinRangeParameter extends PosParameter, FromToParameter {}

/**
 * Check if the position is within the range.
 */
export const posWithinRange = ({ from, to, pos }: PosWithinRangeParameter) =>
  from <= pos && to >= pos;

/**
 * Check whether the length of an array has changed
 */
export const lengthHasChanged = <GType>(previous: ArrayLike<GType>, next: ArrayLike<GType>) =>
  next.length !== previous.length;

export interface NodeInformation
  extends NodeTypeParameter,
    FromToParameter,
    ProsemirrorNodeParameter,
    PosParameter {}

/**
 * Retrieves helpful node information from the current state.
 */
export const getNodeInformationFromState = (state: EditorState): NodeInformation => {
  const { $head } = state.selection;
  const depth = $head.depth;
  const from = $head.start(depth);
  const to = $head.end(depth);
  const node = $head.parent;
  const type = node.type;
  const pos = depth > 0 ? $head.before(depth) : 0;
  return {
    from,
    to,
    type,
    node,
    pos,
  };
};

/**
 * Check that the attributes exist and are valid for the codeBlock updateAttributes.
 */
export const isValidCodeBlockAttributes = (
  attributes: ProsemirrorAttributes,
): attrs is CodeBlockAttributes =>
  bool(
    attributes &&
      isObject(attributes) &&
      isString(attributes.language) &&
      attributes.language.length,
  );

/**
 * Updates the node attrs.
 *
 * This is used to update the language for the codeBlock.
 */
export const updateNodeAttributes = (type: NodeType) => (
  attributes: CodeBlockAttributes,
): ProsemirrorCommandFunction => ({ tr, selection }, dispatch) => {
  if (!isValidCodeBlockAttributes(attributes)) {
    throw new Error('Invalid attrs passed to the updateAttributes method');
  }

  const parent = findParentNodeOfType({ types: type, selection });

  if (!parent || isEqual(attributes, parent.node.attrs)) {
    // Do nothing since the attrs are the same
    return false;
  }

  tr.setNodeMarkup(parent.pos, type, attributes);

  if (dispatch) {
    dispatch(tr);
  }

  return true;
};

const PRELOADED_LANGUAGES = [markup, clike, css, js];

/**
 * The list of strings that are recognised language names based on the the configured
 * supported languages.
 */
export const getLanguageNamesAndAliases = (supportedLanguages: RefractorSyntax[]): string[] => {
  return uniqueArray(
    flattenArray(
      [...PRELOADED_LANGUAGES, ...supportedLanguages].map(({ name, aliases }) => [
        name,
        ...aliases,
      ]),
    ),
  );
};

<<<<<<< HEAD
/**
 * Returns true if the language is supported.
 */
export const isSupportedLanguage = (language: string, supportedLanguages: RefractorSyntax[]) => {
  return getLanguageNamesAndAliases(supportedLanguages).includes(language);
};

interface GetLanguageParameter {
=======
interface GetLanguageParams {
>>>>>>> 7d24f1b4
  /**
   * The language input from the user;
   */
  language: string;

  /**
   * The languages supported by the editor.
   */
  supportedLanguages: RefractorSyntax[];

  /**
   * The default language to use if none found.
   */
  fallback: string;
}

/**
 * Get the language from user input.
 */
<<<<<<< HEAD
export const getLanguage = ({ language, supportedLanguages, fallback }: GetLanguageParameter) =>
  !isSupportedLanguage(language, supportedLanguages) ? fallback : language;
=======
export const getLanguage = ({ language, supportedLanguages, fallback }: GetLanguageParams): string => {
  if (!language) {
    return fallback;
  }
  for (const name of getLanguageNamesAndAliases(supportedLanguages)) {
    if (name.toLowerCase() === language.toLowerCase()) {
      return name;
    }
  }
  return fallback;
};
>>>>>>> 7d24f1b4

interface FormatCodeBlockFactoryParameter
  extends NodeTypeParameter,
    Required<
      Pick<CodeBlockExtensionSettings, 'formatter' | 'supportedLanguages' | 'defaultLanguage'>
    > {}

/**
 * A factory for creating a command which can format a selected codeBlock (or one located at the provided position).
 */
export const formatCodeBlockFactory = ({
  type,
  formatter,
  supportedLanguages,
  defaultLanguage: fallback,
}: FormatCodeBlockFactoryParameter) => (
  { pos }: Partial<PosParameter> = object(),
): ProsemirrorCommandFunction => (state, dispatch) => {
  const { tr, selection } = state;

  const { from, to } = pos ? { from: pos, to: pos } : selection;

  // Find the current codeBlock the cursor is positioned in.
  const codeBlock = findParentNodeOfType({ types: type, selection });

  if (!codeBlock) {
    return false;
  }

  // Get the `language`, `source` and `cursorOffset` for the block and run the formatter
  const {
    node: { attrs, textContent },
    start,
  } = codeBlock;

  const offsetStart = from - start;
  const offsetEnd = to - start;
  const language = getLanguage({ language: attrs.language, fallback, supportedLanguages });
  const formatStart = formatter({ source: textContent, language, cursorOffset: offsetStart });
  let formatEnd: FormattedContent | undefined;

  // When the user has a selection
  if (offsetStart !== offsetEnd) {
    formatEnd = formatter({ source: textContent, language, cursorOffset: offsetEnd });
  }

  if (!formatStart) {
    return false;
  }

  const { cursorOffset, formatted } = formatStart;

  // Do nothing if nothing has changed
  if (formatted === textContent) {
    return false;
  }

  const end = start + textContent.length;

  // Replace the codeBlock content with the transformed text.
  tr.insertText(formatted, start, end);

  // Set the new selection
  const anchor = start + cursorOffset;
  const head = formatEnd ? start + formatEnd.cursorOffset : undefined;

  tr.setSelection(TextSelection.create(tr.doc, anchor, head));

  if (dispatch) {
    dispatch(tr);
  }

  return true;
<<<<<<< HEAD
};

/**
 * Retrieve the supported language names based on configuration.
 */
export const getSupportedLanguagesMap = (supportedLanguages: RefractorSyntax[]) => {
  const object_: Record<string, string> = object();
  for (const { name, aliases } of [...PRELOADED_LANGUAGES, ...supportedLanguages]) {
    object_[name] = name;
    aliases.forEach((alias) => {
      object_[alias] = name;
    });
  }
  return object_;
=======
>>>>>>> 7d24f1b4
};<|MERGE_RESOLUTION|>--- conflicted
+++ resolved
@@ -234,18 +234,7 @@
   );
 };
 
-<<<<<<< HEAD
-/**
- * Returns true if the language is supported.
- */
-export const isSupportedLanguage = (language: string, supportedLanguages: RefractorSyntax[]) => {
-  return getLanguageNamesAndAliases(supportedLanguages).includes(language);
-};
-
 interface GetLanguageParameter {
-=======
-interface GetLanguageParams {
->>>>>>> 7d24f1b4
   /**
    * The language input from the user;
    */
@@ -265,22 +254,21 @@
 /**
  * Get the language from user input.
  */
-<<<<<<< HEAD
-export const getLanguage = ({ language, supportedLanguages, fallback }: GetLanguageParameter) =>
-  !isSupportedLanguage(language, supportedLanguages) ? fallback : language;
-=======
-export const getLanguage = ({ language, supportedLanguages, fallback }: GetLanguageParams): string => {
+export const getLanguage = (parameter: GetLanguageParameter): string => {
+  const { language, supportedLanguages, fallback } = parameter;
+
   if (!language) {
     return fallback;
   }
+
   for (const name of getLanguageNamesAndAliases(supportedLanguages)) {
     if (name.toLowerCase() === language.toLowerCase()) {
       return name;
     }
   }
+
   return fallback;
 };
->>>>>>> 7d24f1b4
 
 interface FormatCodeBlockFactoryParameter
   extends NodeTypeParameter,
@@ -354,21 +342,4 @@
   }
 
   return true;
-<<<<<<< HEAD
-};
-
-/**
- * Retrieve the supported language names based on configuration.
- */
-export const getSupportedLanguagesMap = (supportedLanguages: RefractorSyntax[]) => {
-  const object_: Record<string, string> = object();
-  for (const { name, aliases } of [...PRELOADED_LANGUAGES, ...supportedLanguages]) {
-    object_[name] = name;
-    aliases.forEach((alias) => {
-      object_[alias] = name;
-    });
-  }
-  return object_;
-=======
->>>>>>> 7d24f1b4
 };